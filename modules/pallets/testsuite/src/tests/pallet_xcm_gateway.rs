#![cfg(test)]

use polkadot_sdk::*;
use std::sync::Arc;

use crate::{
	init_tracing,
	relay_chain::{self, RuntimeOrigin},
	runtime,
	runtime::{Test, ALICE, BOB, Assets},
	xcm::{MockNet, ParaA, ParaB, Relay},
};
use alloy_sol_types::SolValue;
use codec::Encode;
use frame_support::{assert_ok, traits::fungibles::Inspect};
use ismp::{
	host::StateMachine,
	module::IsmpModule,
	router::{PostRequest, Request, Timeout},
};
use pallet_token_gateway::{impls::convert_to_erc20, types::Body};
use pallet_xcm_gateway::Module;
use polkadot_sdk::{
	frame_support::traits::fungibles::Mutate,
	sp_runtime::traits::AccountIdConversion,
	staging_xcm::latest::AssetTransferFilter,
	xcm_simulator::{
		All, AllCounted, Asset, AssetFilter, AssetId, BuyExecution, DepositAsset, Fungibility,
		GeneralIndex, Here, InitiateTransfer, PalletInstance, ParaId, Parachain, Parent,
		Reanchorable, SetFeesMode, TransferAsset, TransferReserveAsset, VersionedXcm, Weight, Wild,
		Xcm,
	},
};
use sp_core::{crypto::AccountId32, ByteArray, H160, H256};
use staging_xcm::v5::{Junction, Junctions, Location, NetworkId, WeightLimit};
use xcm_simulator::TestExt;
use crate::runtime::ReputationAssetId;

const SEND_AMOUNT: u128 = 1000_000_000_0000;
const PARA_ID: u32 = crate::xcm::SIBLING_PARA_ID;
pub type RelayChainPalletXcm = pallet_xcm::Pallet<relay_chain::Runtime>;

fn reserve_transfer_on_AH(amount: u128, beneficiary: Location) {
	let asset_location_on_assethub = Location::new(1, Here);

	let dest = Location::new(1, [Parachain(100)]);

	let assets = Asset {
		id: AssetId(asset_location_on_assethub.clone()),
		fun: Fungibility::Fungible(amount),
	};

	let remote_xcm = Xcm(vec![
		BuyExecution { fees: assets.clone(), weight_limit: WeightLimit::Unlimited },
		DepositAsset { assets: Wild(All), beneficiary },
	]);

	let message = Xcm(vec![
		SetFeesMode { jit_withdraw: true },
		TransferReserveAsset { assets: assets.into(), dest, xcm: remote_xcm },
	]);

	ParaB::execute_with(|| {
		assert_ok!(runtime::PalletXcm::execute(
			runtime::RuntimeOrigin::signed(ALICE.into()),
			Box::new(VersionedXcm::from(message)),
			Weight::MAX
		));
	});
}

#[test]
fn should_dispatch_ismp_request_when_assets_are_received_from_assethub() {
	init_tracing();
	MockNet::reset();
<<<<<<< HEAD
=======
			let asset_location_on_assethub = Location::new(1, Here);

		//let asset_location_on_assethub_h256: H256 = sp_io::hashing::keccak_256(&asset_location_on_assethub.encode()).into();

		let asset_id_on_paraa: H256 =
				sp_io::hashing::keccak_256(&Location::new(1, Here).encode())
					.into();


			ParaA::execute_with(|| {
				/*assert_ok!(runtime::Assets::force_create(
                    runtime::RuntimeOrigin::root(),
                    asset_id_on_paraa.into(),
                    ALICE.into(),
                    true,
                    1
                ));*/
			});


			ParaB::execute_with(|| {
				let dest = Location::new(1, [Parachain(PARA_ID)]);
				let beneficiary: Location = Junctions::X3(Arc::new([
					Junction::AccountId32 { network: None, id: ALICE.into() },
					Junction::AccountKey20 {
						network: Some(NetworkId::Ethereum { chain_id: 97 }),
						key: [1u8; 20],
					},
					Junction::GeneralIndex(60 * 60),
				]))
					.into_location();

				let context = Junctions::X2(Arc::new([
					Junction::GlobalConsensus(NetworkId::Polkadot),
					Parachain(1000),
				]));

				let assets = Asset {
					id: AssetId(asset_location_on_assethub.clone()),
					fun: Fungibility::Fungible(SEND_AMOUNT),
				};

				let fee_asset = assets.clone().reanchored(&dest, &context).expect("should reanchor");
				let fees = fee_asset.clone();

				// let xcm = Xcm(vec![
				// 	BuyExecution { fees, weight_limit:  WeightLimit::Unlimited },
				// 	DepositAsset {
				// 		assets: Wild(All),
				// 		beneficiary,
				// 	},
				// ]);

				// let message = Xcm(vec![
				// 	SetFeesMode { jit_withdraw: true },
				// 	TransferReserveAsset {
				// 		assets: assets.into(),
				// 		dest,
				// 		xcm,
				// 	},
				// ]);

				// assert_ok!(runtime::PalletXcm::execute(
                //     runtime::RuntimeOrigin::signed(ALICE.into()),
                //     Box::new(VersionedXcm::from(message)),
                //    Weight::MAX
                // ));

				assert_ok!(runtime::PalletXcm::limited_reserve_transfer_assets(
                    runtime::RuntimeOrigin::signed(ALICE.into()),
                    Box::new(dest.into()),
                    Box::new(beneficiary.into()),
                    Box::new(vec![(asset_location_on_assethub, SEND_AMOUNT).into()].into()),
                    0,
                    WeightLimit::Unlimited,
                ));
			});


			ParaA::execute_with(|| {

				let bobs_balance = <runtime::Assets as Inspect<
					<Test as frame_system::Config>::AccountId,
				>>::balance(
					asset_id_on_paraa,
					&BOB,
				);
				dbg!(bobs_balance);

				let parachain_account: ParaId =   PARA_ID.into();
				let parachain_account = parachain_account.into_account_truncating();

				let alice_balance = <runtime::Assets as Inspect<
					<Test as frame_system::Config>::AccountId,
				>>::balance(
					asset_id_on_paraa,
					&parachain_account,
				);
				dbg!(alice_balance);
				let nonce = pallet_ismp::Nonce::<Test>::get();
				assert_eq!(nonce, 1);

				let protocol_fees = pallet_xcm_gateway::Pallet::<Test>::protocol_fee_percentage();
				let custodied_amount = SEND_AMOUNT - (protocol_fees * SEND_AMOUNT);

				let pallet_account_balance = <runtime::Assets as Inspect<
					<Test as frame_system::Config>::AccountId,
				>>::balance(
					asset_id_on_paraa.into(),
					&pallet_xcm_gateway::Pallet::<Test>::account_id(),
				);
				assert_eq!(custodied_amount, pallet_account_balance);
			});
>>>>>>> 28386c85

	let asset_id: H256 = sp_io::hashing::keccak_256(&Location::new(1, Here).encode()).into();

	let beneficiary: Location = Junctions::X3(Arc::new([
		Junction::AccountId32 { network: None, id: ALICE.into() },
		Junction::AccountKey20 {
			network: Some(NetworkId::Ethereum { chain_id: 97 }),
			key: [1u8; 20],
		},
		Junction::GeneralIndex(60 * 60),
	]))
	.into_location();

	reserve_transfer_on_AH(SEND_AMOUNT, beneficiary);

	ParaA::execute_with(|| {
		let nonce = pallet_ismp::Nonce::<Test>::get();
		assert_eq!(nonce, 1);

		let protocol_fees = pallet_xcm_gateway::Pallet::<Test>::protocol_fee_percentage();
		let custodied_amount = SEND_AMOUNT - (protocol_fees * SEND_AMOUNT);

		let pallet_account_balance =
			<runtime::Assets as Inspect<<Test as frame_system::Config>::AccountId>>::balance(
				asset_id.into(),
				&pallet_xcm_gateway::Pallet::<Test>::account_id(),
			);
		assert_eq!(custodied_amount, pallet_account_balance);
	});
}

#[test]
fn should_process_on_accept_module_callback_correctly() {
	MockNet::reset();

	let beneficiary: Location = Junctions::X3(Arc::new([
		Junction::AccountId32 { network: None, id: ALICE.into() },
		Junction::AccountKey20 {
			network: Some(NetworkId::Ethereum { chain_id: 97 }),
			key: [1u8; 20],
		},
		Junction::GeneralIndex(60 * 60),
	]))
	.into_location();
	let weight_limit = WeightLimit::Unlimited;

	let asset_id: H256 = sp_io::hashing::keccak_256(&Location::new(1, Here).encode()).into();


	reserve_transfer_on_AH(SEND_AMOUNT, beneficiary);



	let alice_balance = ParaB::execute_with(|| {
		let alice_balance = <runtime::Assets as Inspect<
			<Test as frame_system::Config>::AccountId,
		>>::balance(asset_id, &ALICE);
		dbg!(alice_balance);
		alice_balance
	});

	// Parachain should receive xcm
	ParaA::execute_with(|| {
		let nonce = pallet_ismp::Nonce::<Test>::get();
		// Assert that a request was dispatched by checking the nonce, it should be 1
		assert_eq!(nonce, 1);

		let protocol_fees = pallet_xcm_gateway::Pallet::<Test>::protocol_fee_percentage();
		let custodied_amount = SEND_AMOUNT - (protocol_fees * SEND_AMOUNT);

		let total_issuance = <pallet_assets::Pallet<Test> as Inspect<
			<Test as frame_system::Config>::AccountId,
		>>::total_issuance(asset_id.clone());
		dbg!(total_issuance);
		let pallet_account_balance = <pallet_assets::Pallet<Test> as Inspect<
			<Test as frame_system::Config>::AccountId,
		>>::balance(
			asset_id.clone(),
			&pallet_xcm_gateway::Pallet::<Test>::account_id(),
		);
		dbg!(pallet_account_balance);
		assert_eq!(custodied_amount, pallet_account_balance);
	});

	ParaB::execute_with(|| {
		let dot_asset_location = Location::new(1, Parachain(1000));
		let dot_asset_id: H256 = sp_io::hashing::keccak_256(&dot_asset_location.encode()).into();

		Assets::set_balance(dot_asset_id, &pallet_xcm_gateway::Pallet::<Test>::account_id(), SEND_AMOUNT * 10);
	});

	// Process on accept call back
	let transferred = ParaA::execute_with(|| {
		let protocol_fees = pallet_xcm_gateway::Pallet::<Test>::protocol_fee_percentage();
		let amount = SEND_AMOUNT - (protocol_fees * SEND_AMOUNT);
		let body = Body {
			amount: {
				let bytes = convert_to_erc20(amount, 18, 10).to_big_endian();
				alloy_primitives::U256::from_be_bytes(bytes)
			},
			asset_id: pallet_xcm_gateway::Pallet::<Test>::dot_asset_id().0.into(),
			redeem: false,
			from: alloy_primitives::B256::from_slice(ALICE.as_slice()),
			to: alloy_primitives::B256::from_slice(ALICE.as_slice()),
		};
		let post = PostRequest {
			source: StateMachine::Evm(97),
			dest: StateMachine::Kusama(100),
			nonce: 0,
			from: H160::zero().0.to_vec(),
			to: H160::zero().0.to_vec(),
			timeout_timestamp: 0,
			body: {
				let mut encoded = Body::abi_encode(&body);
				// Prefix with zero
				encoded.insert(0, 0);
				encoded
			},
		};

		let ismp_module = Module::<Test>::default();
		let initial_total_issuance = <pallet_assets::Pallet<Test> as Inspect<
			<Test as frame_system::Config>::AccountId,
		>>::total_issuance(asset_id.clone());
		ismp_module.on_accept(post).unwrap();

		let total_issuance_after = <pallet_assets::Pallet<Test> as Inspect<
			<Test as frame_system::Config>::AccountId,
		>>::total_issuance(asset_id);
		// Total issuance should have dropped
		assert_eq!(initial_total_issuance - amount, total_issuance_after);
		amount
	});

	Relay::execute_with(|| {
		// Alice's balance on relay chain should have increased by the amount transferred
		let current_balance = pallet_balances::Pallet::<relay_chain::Runtime>::free_balance(&ALICE);
		assert_eq!(current_balance, alice_balance + transferred);
	})
}

#[test]
fn should_process_on_timeout_module_callback_correctly() {
	MockNet::reset();

	let beneficiary: Location = Junctions::X3(Arc::new([
		Junction::AccountId32 { network: None, id: ALICE.into() },
		Junction::AccountKey20 {
			network: Some(NetworkId::Ethereum { chain_id: 97 }),
			key: [0u8; 20],
		},
		Junction::GeneralIndex(60 * 60),
	]))
	.into_location();
	let weight_limit = WeightLimit::Unlimited;

	let dest: Location = Junction::Parachain(PARA_ID).into();
	let asset_id: H256 = sp_io::hashing::keccak_256(&Location::parent().encode()).into();

	let alice_balance = Relay::execute_with(|| {
		// call extrinsic
		let result = RelayChainPalletXcm::limited_reserve_transfer_assets(
			RuntimeOrigin::signed(ALICE),
			Box::new(dest.clone().into()),
			Box::new(beneficiary.clone().into()),
			Box::new((Junctions::Here, SEND_AMOUNT).into()),
			0,
			weight_limit,
		);
		assert_ok!(result);
		// return alice's account balance
		pallet_balances::Pallet::<relay_chain::Runtime>::free_balance(&ALICE)
	});

	// Parachain should receive xcm
	ParaA::execute_with(|| {
		let nonce = pallet_ismp::Nonce::<Test>::get();
		// Assert that a request was dispatched by checking the nonce, it should be 1
		assert_eq!(nonce, 1);

		let protocol_fees = pallet_xcm_gateway::Pallet::<Test>::protocol_fee_percentage();
		let custodied_amount = SEND_AMOUNT - (protocol_fees * SEND_AMOUNT);

		let total_issuance = <pallet_assets::Pallet<Test> as Inspect<
			<Test as frame_system::Config>::AccountId,
		>>::total_issuance(asset_id.clone());
		dbg!(total_issuance);
		let pallet_account_balance = <pallet_assets::Pallet<Test> as Inspect<
			<Test as frame_system::Config>::AccountId,
		>>::balance(
			asset_id.clone(),
			&pallet_xcm_gateway::Pallet::<Test>::account_id(),
		);
		dbg!(pallet_account_balance);
		assert_eq!(custodied_amount, pallet_account_balance);
	});

	// Process on timeout call back
	let transferred = ParaA::execute_with(|| {
		let protocol_fees = pallet_xcm_gateway::Pallet::<Test>::protocol_fee_percentage();
		let amount = SEND_AMOUNT - (protocol_fees * SEND_AMOUNT);
		println!("Refund {amount}");

		let body = Body {
			amount: {
				let bytes = convert_to_erc20(amount, 18, 10).to_big_endian();
				alloy_primitives::U256::from_be_bytes(bytes)
			},
			asset_id: pallet_xcm_gateway::Pallet::<Test>::dot_asset_id().0.into(),
			redeem: false,
			from: alloy_primitives::FixedBytes::<32>::from_slice(ALICE.as_slice()),
			to: alloy_primitives::FixedBytes::<32>::from_slice(&[0u8; 32]),
		};
		let post = PostRequest {
			source: StateMachine::Kusama(100),
			dest: StateMachine::Evm(97),
			nonce: 0,
			from: H160::zero().0.to_vec(),
			to: H160::zero().0.to_vec(),
			timeout_timestamp: 1000 + (60 * 60),
			body: {
				let mut encoded = Body::abi_encode(&body);
				// Prefix with zero
				encoded.insert(0, 0);
				encoded
			},
		};

		let ismp_module = Module::<Test>::default();
		let initial_total_issuance = <pallet_assets::Pallet<Test> as Inspect<
			<Test as frame_system::Config>::AccountId,
		>>::total_issuance(asset_id.clone());
		let timeout = Timeout::Request(Request::Post(post));
		ismp_module.on_timeout(timeout).unwrap();

		let total_issuance_after = <pallet_assets::Pallet<Test> as Inspect<
			<Test as frame_system::Config>::AccountId,
		>>::total_issuance(asset_id);
		// Total issuance should have dropped
		assert_eq!(initial_total_issuance - amount, total_issuance_after);
		amount
	});

	Relay::execute_with(|| {
		// Alice's balance on relay chain should have increased by the amount transferred
		let current_balance = pallet_balances::Pallet::<relay_chain::Runtime>::free_balance(&ALICE);
		assert_eq!(current_balance, alice_balance + transferred);
	})
}<|MERGE_RESOLUTION|>--- conflicted
+++ resolved
@@ -43,40 +43,6 @@
 fn reserve_transfer_on_AH(amount: u128, beneficiary: Location) {
 	let asset_location_on_assethub = Location::new(1, Here);
 
-	let dest = Location::new(1, [Parachain(100)]);
-
-	let assets = Asset {
-		id: AssetId(asset_location_on_assethub.clone()),
-		fun: Fungibility::Fungible(amount),
-	};
-
-	let remote_xcm = Xcm(vec![
-		BuyExecution { fees: assets.clone(), weight_limit: WeightLimit::Unlimited },
-		DepositAsset { assets: Wild(All), beneficiary },
-	]);
-
-	let message = Xcm(vec![
-		SetFeesMode { jit_withdraw: true },
-		TransferReserveAsset { assets: assets.into(), dest, xcm: remote_xcm },
-	]);
-
-	ParaB::execute_with(|| {
-		assert_ok!(runtime::PalletXcm::execute(
-			runtime::RuntimeOrigin::signed(ALICE.into()),
-			Box::new(VersionedXcm::from(message)),
-			Weight::MAX
-		));
-	});
-}
-
-#[test]
-fn should_dispatch_ismp_request_when_assets_are_received_from_assethub() {
-	init_tracing();
-	MockNet::reset();
-<<<<<<< HEAD
-=======
-			let asset_location_on_assethub = Location::new(1, Here);
-
 		//let asset_location_on_assethub_h256: H256 = sp_io::hashing::keccak_256(&asset_location_on_assethub.encode()).into();
 
 		let asset_id_on_paraa: H256 =
@@ -112,10 +78,10 @@
 					Parachain(1000),
 				]));
 
-				let assets = Asset {
-					id: AssetId(asset_location_on_assethub.clone()),
-					fun: Fungibility::Fungible(SEND_AMOUNT),
-				};
+	let assets = Asset {
+		id: AssetId(asset_location_on_assethub.clone()),
+		fun: Fungibility::Fungible(amount),
+	};
 
 				let fee_asset = assets.clone().reanchored(&dest, &context).expect("should reanchor");
 				let fees = fee_asset.clone();
@@ -188,7 +154,12 @@
 				);
 				assert_eq!(custodied_amount, pallet_account_balance);
 			});
->>>>>>> 28386c85
+
+}
+#[test]
+fn should_dispatch_ismp_request_when_assets_are_received_from_assethub() {
+	init_tracing();
+	MockNet::reset();
 
 	let asset_id: H256 = sp_io::hashing::keccak_256(&Location::new(1, Here).encode()).into();
 
